import os
import time
import hashlib
import logging
import sqlite3
import json
from typing import List, Dict, Any, Optional
from flask import Flask, request, jsonify
from flask_cors import CORS
from dotenv import load_dotenv
from langchain_community.document_loaders import TextLoader
from langchain_text_splitters import RecursiveCharacterTextSplitter
from langchain_chroma import Chroma
from langchain_openai import OpenAIEmbeddings
from langchain_core.documents import Document

from langchain_openai import ChatOpenAI
from filtro import filtro_palabras
from contextcache import ContextCache
from langchain_core.messages import SystemMessage, HumanMessage
from langchain_core.prompts import ChatPromptTemplate

from sklearn.metrics.pairwise import cosine_similarity
# Load environment variables
load_dotenv()

# Configure logging
logging.basicConfig(
    level=logging.INFO,
    format='%(asctime)s - %(levelname)s - %(message)s',
    datefmt='%Y-%m-%d %H:%M:%S'
)
logger = logging.getLogger(__name__)

class FeedbackDB:
    """Class to handle feedback storage and retrieval"""
    def __init__(self, db_path="feedback.db"):
        """Initialize the feedback database"""
        self.db_path = db_path
        self._init_db()
    
    def _init_db(self):
        """Create the feedback table if it doesn't exist"""
        conn = sqlite3.connect(self.db_path)
        cursor = conn.cursor()
        
        # Create table for storing feedback
        cursor.execute('''
        CREATE TABLE IF NOT EXISTS feedback (
            id INTEGER PRIMARY KEY AUTOINCREMENT,
            query TEXT NOT NULL,
            response TEXT NOT NULL,
            rating INTEGER NOT NULL,
            contexts TEXT NOT NULL,
            timestamp TIMESTAMP DEFAULT CURRENT_TIMESTAMP
        )
        ''')
        
        conn.commit()
        conn.close()
        logger.info(f"Feedback database initialized at {self.db_path}")
    
    def save_feedback(self, query: str, response: str, rating: int, contexts: List[Dict]):
        """Save feedback for a response"""
        conn = sqlite3.connect(self.db_path)
        cursor = conn.cursor()
        
        # Save the feedback
        cursor.execute(
            "INSERT INTO feedback (query, response, rating, contexts) VALUES (?, ?, ?, ?)",
            (query, response, rating, json.dumps(contexts))
        )
        
        conn.commit()
        conn.close()
        logger.info(f"Saved feedback (rating: {rating}) for query: {query[:50]}...")
        return True
    
    def get_similar_feedback(self, query: str, limit=5):
        """
        Get feedback for similar queries
        Simple implementation using substring matching
        In a production system, this would use embeddings similarity
        """
        conn = sqlite3.connect(self.db_path)
        cursor = conn.cursor()
        
        # Simple approach: look for queries containing similar keywords
        words = set(query.lower().split())
        results = []
        
        cursor.execute("SELECT query, response, rating, contexts FROM feedback ORDER BY timestamp DESC")
        all_feedback = cursor.fetchall()
        
        for fb_query, fb_response, fb_rating, fb_contexts in all_feedback:
            fb_words = set(fb_query.lower().split())
            # Calculate basic similarity (intersection of words)
            similarity = len(words.intersection(fb_words)) / max(len(words), 1)
            if similarity > 0.3:  # Arbitrary threshold
                results.append({
                    "query": fb_query,
                    "response": fb_response,
                    "rating": fb_rating,
                    "contexts": json.loads(fb_contexts),
                    "similarity": similarity
                })
                if len(results) >= limit:
                    break
        
        conn.close()
        return results
    
    def get_feedback_stats(self):
        """Get statistics about the feedback"""
        conn = sqlite3.connect(self.db_path)
        cursor = conn.cursor()
        
        cursor.execute("SELECT COUNT(*) as total FROM feedback")
        total = cursor.fetchone()[0]
        
        cursor.execute("SELECT AVG(rating) as avg_rating FROM feedback")
        avg_rating = cursor.fetchone()[0] or 0
        
        cursor.execute("""
            SELECT rating, COUNT(*) as count 
            FROM feedback 
            GROUP BY rating 
            ORDER BY rating DESC
        """)
        rating_distribution = {rating: count for rating, count in cursor.fetchall()}
        
        conn.close()
        
        return {
            "total_feedback": total,
            "average_rating": round(avg_rating, 2),
            "rating_distribution": rating_distribution
        }

class RAGSystem:
    def __init__(
        self, 
        file_path: str, 
        persist_dir: str = "chroma_db",
        chunk_size: int = 500, 
        chunk_overlap: int = 50,
        feedback_db_path: str = "feedback.db"
    ):
        """Initialize the RAG system with configurable parameters."""
        self.file_path = file_path
        self.persist_dir = persist_dir
        self.chunk_size = chunk_size
        self.chunk_overlap = chunk_overlap
        self.embeddings = OpenAIEmbeddings()
        self.vectorstore = None
        self.feedback_db = FeedbackDB(feedback_db_path)
        
        # Ensure persist directory exists
        os.makedirs(self.persist_dir, exist_ok=True)
        
    def get_file_hash(self) -> str:
        """Calculate MD5 hash of input file to detect changes."""
        with open(self.file_path, "rb") as f:
            return hashlib.md5(f.read()).hexdigest()
    
    def load_documents(self) -> List[Document]:
        """Load and split documents from the source file."""
        start_time = time.time()
        loader = TextLoader(self.file_path, encoding="utf-8")
        documents = loader.load()
        
        text_splitter = RecursiveCharacterTextSplitter(
            chunk_size=self.chunk_size, 
            chunk_overlap=self.chunk_overlap
        )
        texts = text_splitter.split_documents(documents)
        
        logger.info(f"Loaded {len(texts)} text chunks in {time.time() - start_time:.2f} seconds")
        return texts
    
    def initialize(self) -> None:
        """Initialize or load the vector database based on file changes."""
        current_hash = self.get_file_hash()
        hash_file_path = os.path.join(self.persist_dir, "hash.txt")
        
        # Check if database exists and if source file has changed
        if os.path.exists(self.persist_dir) and os.path.exists(hash_file_path):
            with open(hash_file_path, "r") as f:
                saved_hash = f.read().strip()
            
            if saved_hash == current_hash:
                logger.info("✅ Using existing embeddings (no changes in source file)")
                self.vectorstore = Chroma(
                    persist_directory=self.persist_dir,
                    embedding_function=self.embeddings
                )
                return
            
            logger.info("🔄 Source file changed, updating embeddings")
        else:
            logger.info("🆕 First run, creating new embeddings")
        
        # Create or update embeddings
        texts = self.load_documents()
        start_time = time.time()
        
        self.vectorstore = Chroma.from_documents(
            documents=texts,
            embedding=self.embeddings,
            persist_directory=self.persist_dir
        )
        
        with open(hash_file_path, "w") as f:
            f.write(current_hash)
            
        logger.info(f"Embeddings created in {time.time() - start_time:.2f} seconds")
    
    def search(self, query: str, k: int = 2) -> List[Dict[str, Any]]:
        """Perform similarity search with the given query."""
        if not self.vectorstore:
            raise ValueError("Vector store not initialized. Call initialize() first.")
            
        start_time = time.time()
        docs = self.vectorstore.similarity_search(query, k=k)
        logger.info(f"Search completed in {time.time() - start_time:.2f} seconds")
        
        # Convert LangChain documents to serializable format
        results = []
        for i, doc in enumerate(docs, start=1):
            results.append({
                "id": i,
                "content": doc.page_content,
                "metadata": doc.metadata
            })
            
        return results
    def in_context(self,prev_question: str, new_question: str,answerfull :str ,formatted_history : str) -> bool:
       
        mensajes = [
            SystemMessage(
                content="""Eres un clasificador de una IA para saber si la pregunta sigue el contexto o no. Determina si la nueva pregunta podría estar relacionada con la pregunta anterior o
                si es un nuevo tema. Tambien podrias basarte en si la respuesta a la nueva pregunta esta contenida en la respuesta anterior.
                Responde únicamente con "Relacionado" o "Nuevo tema"."""
                        ),
            HumanMessage(
                content=f"""
                Pregunta anterior o principal:\n“{prev_question}”\nNueva pregunta:\n“{new_question}”
                
                Respuesta anterior para verificar si sigue en el contexto: \n{ answerfull }
<<<<<<< HEAD
=======
                Instrucciones adicionales:
                1. Responde basado en la Nueva pregunta , solo si la respuesta correcta esta ahi
                2. te pase la Respuesta anterior para que veas si esta en el contexto tambien
                3. Si ves que la respuesta a la nueva pregunta no esta entre las respuesta anterior ,considera que no esta en el contexto
                4. si es necesario Basa tu respuesta en este contexto previo, si se aleja mucho tomalo como Nuevo tema 
        
                 Contexto previo:\n{formatted_history}
        
                
                """
>>>>>>> 722a4bac
                
                """
                # Instrucciones adicionales:
                # 1. Responde basado en la Nueva pregunta , solo si la respuesta correcta esta ahi
                # 2. te pase la Respuesta anterior para que veas si esta en el contexto tambien
                # 3. Si ves que la respuesta a la nueva pregunta no esta entre las respuesta anterior ,considera que no esta en el contexto
                #                o si la respuesta a la nueva pregunta está contenida en la respuesta anterior.

            )
        ]

        llm = ChatOpenAI(model_name="gpt-3.5-turbo", temperature=0)

        respuesta = llm.invoke(mensajes)

        print("→ Respuesta del modelo:", respuesta.content)
        print(f"""Pregunta anterior o principal:\n“{prev_question}”\nNueva pregunta:\n“{new_question}”""")

        return "relacionado" in respuesta.content.lower()
    def get_similarity(self, text1: str, text2: str) -> float:
        """
        Calcula la similitud coseno entre dos textos usando embeddings.
        
        """
        model_name: str = "text-embedding-3-small",
        
        embedder = self.embeddings
        emb1 = embedder.embed_query(text1)
        emb2 = embedder.embed_query(text2)
        return cosine_similarity([emb1], [emb2])[0][0]

    def in_context_embeddings(self, prev_question: str, new_question: str, answerfull: str) -> bool:
        """
        Determina si una nueva pregunta está en contexto usando embeddings.
        
        Args:
            prev_question: Pregunta anterior en la conversación
            new_question: Nueva pregunta a evaluar
            answerfull: Respuesta completa relacionada
            
        Returns:
            bool: True si la nueva pregunta está en contexto
        """
        threshold: float = 0.8,
        # Calcula similitudes
        sim_questions = self.get_similarity(prev_question, new_question)
        sim_new_to_answer = self.get_similarity(new_question, answerfull)
        
        # Puntuación combinada ponderada
        weights = (0.6, 0.4)
        combined_score = (weights[0] * sim_questions + 
                         weights[1] * sim_new_to_answer)
        
        return combined_score >= threshold
    
    def proces_data_result_openIA_Continue_Context(self, results: str, query: str, oldquery :str, formatted_history : str):
        """Process the search results with OpenAI, incorporating feedback and Continue Context Using Old Anaswers of question Initial (lee fisher :U)."""
        llm = ChatOpenAI(model_name="gpt-3.5-turbo", temperature=0.7)
        
        # Get similar feedback to influence the response
        similar_feedback = self.feedback_db.get_similar_feedback(query)
        feedback_guidance = ""
        
        if similar_feedback:
            # Extract learnings from previous feedback
            high_rated_examples = [f for f in similar_feedback if f["rating"] >= 4]
            low_rated_examples = [f for f in similar_feedback if f["rating"] <= 2]
            
            if high_rated_examples or low_rated_examples:
                feedback_guidance = "Basado en feedback previo de usuarios:\n"
                
                if high_rated_examples:
                    feedback_guidance += "Los usuarios prefieren respuestas que:\n"
                    for ex in high_rated_examples[:2]:
                        feedback_guidance += f"- Sean similares a: '{ex['response'][:100]}...'\n"
                
                if low_rated_examples:
                    feedback_guidance += "Los usuarios NO prefieren respuestas que:\n"
                    for ex in low_rated_examples[:2]:
                        feedback_guidance += f"- Sean similares a: '{ex['response'][:100]}...'\n"
        
        # Combina todos los contenidos en un solo string
        combined_content =  results

        # Crear el prompt con todos los contenidos juntos y el feedback
        prompt = f"""
        Actua como un experto en leyes de tránsito con base en el siguiente texto, el cual es sacado de documentos de leyes de transito de Bolivia:

        \"\"\"{combined_content}\"\"\"
        
        Responde a la siguiente pregunta del usuario:

        \"{query}\"

        Tomando en cuenta que esta era la anterior pregunta:

        \"{oldquery}\"
         
        Instrucciones adicionales:
        1. Responde con hechos basados en la información proporcionada
        2. Mantén un tono profesional
        3. Limita tu respuesta a 150 palabras máximo
        4. Si tiene Articulo, nombralo
        5. Solo responde a la pregunta del usuario
        6. La Pregunta es la continuacion al contexto de la pregunta principal
        7. si es necesario Basa tu respuesta en este contexto previo 
        
        Contexto previo:\n{formatted_history}
        
        {feedback_guidance}
        """

        respuesta = llm.invoke(prompt)
        return respuesta.content
    
    def proces_data_result_openIA(self, results: List[Dict[str, Any]], query: str):
        """Process the search results with OpenAI, incorporating feedback."""
        llm = ChatOpenAI(model_name="gpt-3.5-turbo", temperature=0.7)
        
        # Get similar feedback to influence the response
        similar_feedback = self.feedback_db.get_similar_feedback(query)
        feedback_guidance = ""
        
        if similar_feedback:
            # Extract learnings from previous feedback
            high_rated_examples = [f for f in similar_feedback if f["rating"] >= 4]
            low_rated_examples = [f for f in similar_feedback if f["rating"] <= 2]
            
            if high_rated_examples or low_rated_examples:
                feedback_guidance = "Basado en feedback previo de usuarios:\n"
                
                if high_rated_examples:
                    feedback_guidance += "Los usuarios prefieren respuestas que:\n"
                    for ex in high_rated_examples[:2]:
                        feedback_guidance += f"- Sean similares a: '{ex['response'][:100]}...'\n"
                
                if low_rated_examples:
                    feedback_guidance += "Los usuarios NO prefieren respuestas que:\n"
                    for ex in low_rated_examples[:2]:
                        feedback_guidance += f"- Sean similares a: '{ex['response'][:100]}...'\n"
        
        # Combina todos los contenidos en un solo string
        combined_content = "\n\n".join([item.get("content", "") for item in results])

        # Crear el prompt con todos los contenidos juntos y el feedback
        prompt = f"""
        Actua como un experto en leyes de tránsito con base en el siguiente texto, el cual es sacado de documentos de leyes de transito de Bolivia:

        \"\"\"{combined_content}\"\"\"

        Responde a la siguiente pregunta del usuario:

        \"{query}\"
         
        Instrucciones adicionales:
        1. Responde con hechos basados en la información proporcionada
        2. Mantén un tono profesional
        3. Limita tu respuesta a 150 palabras máximo
        4. Si tiene Articulo, nombralo
        5. Solo responde a la pregunta
        
        {feedback_guidance}
        """

        respuesta = llm.invoke(prompt)
        return respuesta.content
    

# Initialize Flask app
app = Flask(__name__)
CORS(app)  # Enable CORS for Flutter integration

# Default configuration
CONFIG = {
    "FILE_PATH": os.getenv("RAG_FILE_PATH", "datoscompletos.txt"),
    "PERSIST_DIR": os.getenv("RAG_PERSIST_DIR", "chroma_db"),
    "CHUNK_SIZE": int(os.getenv("RAG_CHUNK_SIZE", "500")),
    "CHUNK_OVERLAP": int(os.getenv("RAG_CHUNK_OVERLAP", "50")),
    "FEEDBACK_DB": os.getenv("FEEDBACK_DB", "feedback.db")
}

# Initialize RAG system
rag_system = RAGSystem(
    file_path=CONFIG["FILE_PATH"],
    persist_dir=CONFIG["PERSIST_DIR"],
    chunk_size=CONFIG["CHUNK_SIZE"],
    chunk_overlap=CONFIG["CHUNK_OVERLAP"],
    feedback_db_path=CONFIG["FEEDBACK_DB"]
)

@app.route('/api/health', methods=['GET'])
def health_check():
    """API endpoint for health check."""
    # Add feedback stats to health check
    feedback_stats = rag_system.feedback_db.get_feedback_stats()
    
    return jsonify({
        "status": "ok",
        "service": "RAG API",
        "config": {
            "file_path": CONFIG["FILE_PATH"],
            "chunk_size": CONFIG["CHUNK_SIZE"],
            "chunk_overlap": CONFIG["CHUNK_OVERLAP"]
        },
        "feedback_stats": feedback_stats
    })

@app.route('/api/initialize', methods=['POST'])
def initialize_api():
    """API endpoint to initialize or refresh the RAG system."""
    try:
        start_time = time.time()
        rag_system.initialize()
        return jsonify({
            "status": "success",
            "message": "RAG system initialized successfully",
            "time_taken": f"{time.time() - start_time:.2f} seconds"
        })
    except Exception as e:
        logger.error(f"Initialization error: {str(e)}")
        return jsonify({
            "status": "error",
            "message": str(e)
        }), 500

@app.route('/api/search', methods=['POST'])
def search_api():
    """API endpoint to search the RAG system."""
    try:
        data = request.get_json()
        
        print(data)
        
        if not data or "query" not in data:
            return jsonify({
                "status": "error",
                "message": "Query parameter is required"
            }), 400
            
        query = data["query"]
        k = data.get("k", 5) 
        old_question = data.get("oldquestion", "").strip()
        old_response_full = data.get("oldresponsefull", "").strip()
        hay_contexto = bool(old_question) and bool(old_response_full)
        
        history = data.get("summaries", [])
        formatted_history = "\n \n".join(history)


        reemplazador = filtro_palabras()
        cache = ContextCache()
        newcontext=True
        queryFiltrado = reemplazador.reemplazar_palabras(query)   
      
        # Ensure RAG system is initialized
        if not rag_system.vectorstore:
            rag_system.initialize()
        
        # Generate unique identifier for this response
        response_id = hashlib.md5(f"{query}-{time.time()}".encode()).hexdigest()
        
        # Perform search
        
        # Combina todos los contenidos en un solo string
        #combined_content = "\n\n".join([item.get("content", "") for item in results])
        #cache.add_entry("user123", query , combined_content,response_content)


        
<<<<<<< HEAD
        incontext = rag_system.in_context(old_question,query , old_response_full)
=======
        incontext = rag_system.in_context(old_question,queryFiltrado , old_response_full,formatted_history)
>>>>>>> 722a4bac
        
        if  (hay_contexto) and incontext: 
            newquestioon = old_question + queryFiltrado
            results = rag_system.search(newquestioon, k=k+3) # nuevos resutados de la pregunta principal conbinada con la nueva pregunta relacionada
            combined_content = "\n\n".join([item.get("content", "") for item in results])
<<<<<<< HEAD
            print(combined_content)
            response_content = rag_system.proces_data_result_openIA_Continue_Context( combined_content , old_question , query)
=======
            response_content = rag_system.proces_data_result_openIA_Continue_Context( combined_content , old_question , queryFiltrado,formatted_history)
>>>>>>> 722a4bac
            logger.info(f"In Cache Answer ")
            results =[]
            newcontext=False
        else:
            #cache.clear_user_history("user123") #elimina la cache del contexto actual
            results = rag_system.search(queryFiltrado, k=k)
            response_content = rag_system.proces_data_result_openIA(results, query)
            logger.info(f"From VectorDB Answer ")
            #combined_content = "\n\n".join([item.get("content", "") for item in results])
            #cache.add_entry("user123", query , combined_content,response_content) #inicia un nuevo contexto de pregunta 
            newcontext=True
        
        
        
        return jsonify({
            "status": "success",
            "query": query,
            "results": results,
            "result_count": len(results),
            "response": response_content,
            "response_id": response_id,
            "isnewcontext":newcontext,
        })
    except Exception as e:
        logger.error(f"Search error: {str(e)}")
        return jsonify({
            "status": "error",
            "message": str(e)
        }), 500

@app.route('/api/feedback', methods=['POST'])
def submit_feedback():
    """API endpoint to submit feedback on responses."""
    try:
        data = request.get_json()
        
        if not data or "query" not in data or "response" not in data or "rating" not in data or "contexts" not in data:
            return jsonify({
                "status": "error",
                "message": "Required parameters: query, response, rating, contexts"
            }), 400
        
        query = data["query"]
        response = data["response"]
        rating = data["rating"]
        contexts = data["contexts"]
        
        # Validate rating
        if not isinstance(rating, int) or rating < 1 or rating > 5:
            return jsonify({
                "status": "error",
                "message": "Rating must be an integer between 1 and 5"
            }), 400
            
        # Save feedback
        rag_system.feedback_db.save_feedback(query, response, rating, contexts)
        
        return jsonify({
            "status": "success",
            "message": f"Feedback (rating: {rating}) saved successfully"
        })
    except Exception as e:
        logger.error(f"Feedback error: {str(e)}")
        return jsonify({
            "status": "error",
            "message": str(e)
        }), 500

@app.route('/api/feedback/stats', methods=['GET'])
def get_feedback_stats():
    """API endpoint to get feedback statistics."""
    try:
        stats = rag_system.feedback_db.get_feedback_stats()
        return jsonify({
            "status": "success",
            "stats": stats
        })
    except Exception as e:
        logger.error(f"Feedback stats error: {str(e)}")
        return jsonify({
            "status": "error",
            "message": str(e)
        }), 500

@app.route('/api/update', methods=['POST'])
def update_data():
    """API endpoint to update the data file."""
    try:
        if 'file' not in request.files:
            return jsonify({
                "status": "error",
                "message": "No file part in the request"
            }), 400
            
        file = request.files['file']
        
        if file.filename == '':
            return jsonify({
                "status": "error",
                "message": "No file selected"
            }), 400
            
        # Save the uploaded file
        file.save(CONFIG["FILE_PATH"])
        logger.info(f"File saved to {CONFIG['FILE_PATH']}")
        
        # Force reinitialization by clearing the vectorstore
        rag_system.vectorstore = None
        
        # Reinitialize the RAG system
        rag_system.initialize()
        
        return jsonify({
            "status": "success",
            "message": "Data file updated and RAG system reinitialized"
        })
    except Exception as e:
        logger.error(f"Update error: {str(e)}")
        return jsonify({
            "status": "error",
            "message": str(e)
        }), 500

if __name__ == '__main__':
    # Initialize before starting the server
    rag_system.initialize()
    
    # Get port from environment variable or use 5000 as default
    port = int(os.getenv("PORT", "5000"))
    
    # Run the Flask app
    app.run(host='0.0.0.0', port=port, debug=os.getenv("FLASK_DEBUG", "False").lower() == "true")<|MERGE_RESOLUTION|>--- conflicted
+++ resolved
@@ -247,8 +247,6 @@
                 Pregunta anterior o principal:\n“{prev_question}”\nNueva pregunta:\n“{new_question}”
                 
                 Respuesta anterior para verificar si sigue en el contexto: \n{ answerfull }
-<<<<<<< HEAD
-=======
                 Instrucciones adicionales:
                 1. Responde basado en la Nueva pregunta , solo si la respuesta correcta esta ahi
                 2. te pase la Respuesta anterior para que veas si esta en el contexto tambien
@@ -257,9 +255,6 @@
         
                  Contexto previo:\n{formatted_history}
         
-                
-                """
->>>>>>> 722a4bac
                 
                 """
                 # Instrucciones adicionales:
@@ -529,22 +524,13 @@
 
 
         
-<<<<<<< HEAD
-        incontext = rag_system.in_context(old_question,query , old_response_full)
-=======
         incontext = rag_system.in_context(old_question,queryFiltrado , old_response_full,formatted_history)
->>>>>>> 722a4bac
         
         if  (hay_contexto) and incontext: 
             newquestioon = old_question + queryFiltrado
             results = rag_system.search(newquestioon, k=k+3) # nuevos resutados de la pregunta principal conbinada con la nueva pregunta relacionada
             combined_content = "\n\n".join([item.get("content", "") for item in results])
-<<<<<<< HEAD
-            print(combined_content)
-            response_content = rag_system.proces_data_result_openIA_Continue_Context( combined_content , old_question , query)
-=======
             response_content = rag_system.proces_data_result_openIA_Continue_Context( combined_content , old_question , queryFiltrado,formatted_history)
->>>>>>> 722a4bac
             logger.info(f"In Cache Answer ")
             results =[]
             newcontext=False
