--- conflicted
+++ resolved
@@ -354,31 +354,21 @@
             }), 400
             
         query = data["query"]
-<<<<<<< HEAD
         k = data.get("k", 5) 
 
         reemplazador = filtro_palabras()
         queryFiltrado = reemplazador.reemplazar_palabras(query)   
       
-=======
-        k = data.get("k", 2) 
-        
->>>>>>> 3ef22deb
         # Ensure RAG system is initialized
         if not rag_system.vectorstore:
             rag_system.initialize()
         
-<<<<<<< HEAD
         # Generate unique identifier for this response
         response_id = hashlib.md5(f"{query}-{time.time()}".encode()).hexdigest()
         
         # Perform search
         results = rag_system.search(queryFiltrado, k=k)
         response_content = rag_system.proces_data_result_openIA(results, query)
-=======
-        
-        results = rag_system.search(query, k=k)
->>>>>>> 3ef22deb
         
         return jsonify({
             "status": "success",
